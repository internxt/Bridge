--- conflicted
+++ resolved
@@ -20,16 +20,8 @@
   }
 
   concurrent({ maxConcurrency }) {
-<<<<<<< HEAD
-    if (!maxConcurrency) {
-      throw new Error('If you want to do an async audit, a maxConcurrency parameter is required');
-    }
-    this._concurrentMode = true;
-    this._maxConcurrency = maxConcurrency;
-=======
     this.config.concurrentMode = true;
     this.config.maxConcurrency = maxConcurrency;
->>>>>>> 60dfda28
 
     return this;
   }
@@ -97,42 +89,6 @@
     cursor.on('error', reject);
     cursor.on('end', resolve);
   }
-<<<<<<< HEAD
-
-  async auditNode(nodeAudit = new NodeAudit(), nodeId) {
-    try {
-      nodeAudit.setNodeId({ nodeId });
-      await nodeAudit.start();
-
-      const health = nodeAudit.getHealth();
-      const shardsAudited = nodeAudit.getShardsAudited();
-
-      this._nodesAudited.push({ nodeId, health, shardsAudited });
-      this._health += health;
-    } catch (e) {
-      log.warn(e);
-    }
-  }
-
-  printStatus() {
-    const healthyRatio = (this._health / this._sample).toFixed(2);
-    log.info(`Wallet ${this._wallet} audited with a sample of ${this._sample} nodes`);
-    log.info(`Has an average healthy ratio of ${healthyRatio}`);
-  }
-
-  getNodesAudited() {
-    return this._nodesAudited;
-  }
-
-  getOverallHealth() {
-    const nodesCount = this._nodesAudited.length;
-    const nodesHealthSum = this._health;
-
-    return (nodesHealthSum / nodesCount).toFixed(2);
-  }
-
-=======
->>>>>>> 60dfda28
 }
 
 module.exports = WalletAudit;