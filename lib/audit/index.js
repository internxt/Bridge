const Storage = require('storj-service-storage-models');
const storj = require('storj-lib');
const ComplexClient = require('storj-complex').createClient;
const MongoDBStorageAdapter = require('storj-mongodb-adapter');
const log = require('../logger');
const AuditService = require('./service');
const NodeAudit = require('./NodeAudit');
const ShardAudit = require('./ShardAudit');
const WalletAudit = require('./WalletAudit');
const FileAudit = require('./FileAudit');

class Audit {
  constructor(config, attempts) {
    this.storage = null;
    this._config = config;
    this._attempts = attempts ? attempts : 1;
    this._attemptsCounter = 0;
    this._success = false;
    this.initialized = false;
    this._start = 0;
    this._nodeAuditor = null;
    this._concurrentMode = false;
  }

  init() {
    if (this.initialized) {
      return log.warn('Audit already initialized');
    }

    this.storage = new Storage(
      this._config.storage.mongoUrl,
      this._config.storage.mongoOpts,
      { logger: log }
    );

    this.service = new AuditService({ storage: this.storage });

    this.network = new ComplexClient(this._config.complex);

    this.contracts = new storj.StorageManager(
      new MongoDBStorageAdapter(this.storage),
      { disableReaper: true }
    );

    this.initialized = true;
  }

  /**
   * Audits the nodes related to a payment wallet
   * @param {string} hash Wallet hash
   */
  async wallet(hash) {
    const service = this.service;
    const network = this.network;
    const audit = new WalletAudit({ wallet: hash, service, network });

    if (this._concurrentMode) {
      audit.concurrent({ maxConcurrency: 5 });
    }

    await audit.start();
  }

  concurrent() {
    this._concurrentMode = true;

    return this;
  }

  /**
   * Audits a node
   * @param {string} nodeId
   */
  async node(nodeId) {
    const service = this.service;
    const network = this.network;
    const audit = new NodeAudit({ nodeId, service, network });
    await audit.start();
<<<<<<< HEAD

    return audit.getShardsAudited();
=======
>>>>>>> 60dfda28
  }

  /**
   * Audits a shard of a given node.
   * @param {string} shardHash
   * @param {string} nodeId
   */
  async shardInNode(shardHash, nodeId, attempts) {
    const service = this.service;
    const network = this.network;
    const audit = new ShardAudit({ nodeId, shardHash, network, service, attempts });
    await audit.start();
<<<<<<< HEAD

    return audit.getShardAudited();
=======
  }

  /**
   * Audits a shard in the entire network
   * @param {string} shardHash 
   * @param {string} nodeId 
   */
  async shard(shardHash, attempts) {
    const service = this.service;
    const network = this.network;
    const audit = new ShardAudit({ shardHash, network, service, attempts });
    await audit.start();
  }

  /**
   * Audits a file given its id
   * @param {string} id File id  
   */
  async file(fileId, attemptsPerShard) {
    const service = this.service;
    const network = this.network;
    const audit = new FileAudit({ fileId, network, service, attemptsPerShard });
    await audit.start();
>>>>>>> 60dfda28
  }

}

module.exports = Audit;<|MERGE_RESOLUTION|>--- conflicted
+++ resolved
@@ -76,11 +76,6 @@
     const network = this.network;
     const audit = new NodeAudit({ nodeId, service, network });
     await audit.start();
-<<<<<<< HEAD
-
-    return audit.getShardsAudited();
-=======
->>>>>>> 60dfda28
   }
 
   /**
@@ -93,10 +88,6 @@
     const network = this.network;
     const audit = new ShardAudit({ nodeId, shardHash, network, service, attempts });
     await audit.start();
-<<<<<<< HEAD
-
-    return audit.getShardAudited();
-=======
   }
 
   /**
@@ -120,7 +111,6 @@
     const network = this.network;
     const audit = new FileAudit({ fileId, network, service, attemptsPerShard });
     await audit.start();
->>>>>>> 60dfda28
   }
 
 }
