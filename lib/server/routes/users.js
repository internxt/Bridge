--- conflicted
+++ resolved
@@ -598,12 +598,7 @@
     ['GET', '/deactivations/:token', this.getLimiter(limiter(5)), this.confirmDestroyUser],
     ['PATCH', '/users/:id', this.getLimiter(limiter(5)), rawbody, this.createPasswordResetToken],
     ['POST', '/resets/:token', rawbody, this.getLimiter(limiter(5)), this.confirmPasswordReset],
-<<<<<<< HEAD
     ['GET', '/users/isactivated', this.getLimiter(limiter(5)), rawbody, this.isActivated]
-=======
-    ['POST', '/subscriptions/add', rawbody, this.getLimiter(limiter(5)), this.subscribeToPlan],
-    ['POST', '/subscriptions/webhook', rawbody, this.getLimiter(limiter(5)), this.stripeHandler]
->>>>>>> 9813c4db
   ];
 };
 
