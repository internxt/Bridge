'use strict';

const async = require('async');
const storj = require('storj-lib');
const middleware = require('storj-service-middleware');
const crypto = require('crypto');
const authenticate = middleware.authenticate;
const errors = require('storj-service-error-types');
const Router = require('./index');
const inherits = require('util').inherits;
const ms = require('ms');
const log = require('../../logger');
const constants = require('../../constants');
const { MAX_SHARD_SIZE } = require('storj-service-storage-models').constants;
const analytics = require('storj-analytics');
const limiter = require('../limiter').DEFAULTS;
const utils = require('../../utils');

/**
 * Handles endpoints for all frame/file staging related operations
 * @constructor
 * @extends {Router}
 */
function FramesRouter(options) {
  if (!(this instanceof FramesRouter)) {
    return new FramesRouter(options);
  }

  Router.apply(this, arguments);
  this._defaults = options.config.application;
  this._verify = authenticate(this.storage);
  this.getLimiter = middleware.rateLimiter(options.redis);
}

inherits(FramesRouter, Router);

/**
 * Creates a file staging frame
 * @param {http.IncomingMessage} req
 * @param {http.ServerResponse} res
 * @param {Function} next
 */
FramesRouter.prototype.createFrame = async function (req, res, next) {

  const Frame = this.storage.models.Frame;

  
  let spaceLeft = await userHasFreeSpaceLeft(this.storage, req.user.email);
  if (!spaceLeft.canUpload) {
    return next(new errors.TransferRateError('Max. space used'));
  }
  

  const rates = this.config.application.freeTier.up;
  if (req.user.isUploadRateLimited(rates.hourlyBytes,
    rates.dailyBytes,
    rates.monthlyBytes)) {
    log.warn('createFrame: Transfer rate limited, user: %s', req.user.email);
    analytics.track(req.headers.dnt, {
      userId: req.user.uuid,
      event: 'User Upload Rate Limited',
      properties: {
        monthlyBytes: req.user.bytesUploaded.lastMonthBytes,
        dailyBytes: req.user.bytesUploaded.lastDayBytes,
        hourlyBytes: req.user.bytesUploaded.lastHourBytes
      }
    });
    return next(new errors.TransferRateError(
      'Could not create frame, transfer rate limit reached.'
    ));
  }

  analytics.track(req.headers.dnt, {
    userId: req.user.uuid,
    event: 'Frame Created'
  });

  Frame.create(req.user, function (err, frame) {
    if (err) {
      return next(new errors.InternalError(err.message));
    }

    res.send(frame.toObject());
  });
};


/**
 * Negotiates a contract and updates persistence for the given contract data
 * @private
 * @param {storj.Contract} contract - The contract object to publish
 * @param {storj.AuditStream} audit - The audit object to add to persistence
 * @param {Array} blacklist - Do not accept offers from these nodeIDs
 * @param {Object} res - The associated response
 * @param {Function} callback - Called with error or (farmer, contract)
 */
FramesRouter.prototype._getContractForShard = function (contr, audit, bl, res, done) {
  const self = this;
  const hash = contr.get('data_hash');

  self.contracts.load(hash, function (err, item) {
    if (err) {
      item = new storj.StorageItem({ hash: hash });
    }

    self.network.getStorageOffer(contr, bl, function (err, farmer, contract) {
      if (err) {
        return done(err);
      }

      // NB: This can happen even if the client times out and the contract
      // would be added to the item even though the client never had a chance
      // to upload the data to the farmer
      if (res.socket.destroyed) {
        return;
      }

      item.addContract(farmer, contract);
      item.addAuditRecords(farmer, audit);
      item.addMetaData(farmer, { downloadCount: 0 });

      self.contracts.save(item, function (err) {
        if (err) {
          return done(new errors.InternalError(err.message));
        }

        done(null, farmer, contract);
      });
    });
  });
};

/**
 * Negotiates a contract and updates persistence for the given contract data
 * @private
 * @param {storj.Contract} contract - The contract object to publish
 * @param {storj.AuditStream} audit - The audit object to add to persistence
 * @param {Array} blacklist - Do not accept offers from these nodeIDs
 * @param {Object} res - The associated response
 * @param {Function} callback - Called with error or (farmer, contract)
 */
FramesRouter.prototype._getContractForShardSIP6 = function (contr, audit, bl, res, done) {
  this._selectFarmers(bl, (err, farmers) => {
    if (err) {
      return done(new errors.InternalError(err.message));
    }

    if (!farmers || !farmers.length) {
      return done(new errors.InternalError('Could not locate farmers'));
    }

    this._publishContract(farmers, contr, audit, (err, farmerContact, farmerContract, token) => {
      if (err) {
        return done(new errors.InternalError(err.message));
      }

      done(null, farmerContact, farmerContract, token);
    });
  });
};

FramesRouter._sortByResponseTime = function (a, b) {
  const aTime = a.contact.responseTime || Infinity;
  const bTime = b.contact.responseTime || Infinity;
  return (aTime === bTime) ? 0 : (aTime > bTime) ? 1 : -1;
};

FramesRouter._sortByReputation = function (a, b) {
  const aVal = a.contact.reputation || Infinity;
  const bVal = b.contact.reputation || Infinity;
  return (aVal === bVal) ? 0 : (aVal > bVal) ? 1 : -1;
};

FramesRouter.prototype._selectFarmers = function (excluded, callback) {
  async.parallel([
    (next) => {
      this.storage.models.Contact.aggregate({
        $match: {
          _id: {$lte: crypto.randomBytes(20).toString('hex'), $nin: excluded},
          reputation: {$gt: this._defaults.publishBenchThreshold},
          spaceAvailable: true}
        },
        {$group:{
            _id: '$address',
            count: { $sum: 1 },
            contact: { '$first': '$$ROOT' }}
        },
        {$sort:{
          count: -1,
          _id: -1 }
        },
        {$project: {
          '_id': 0,
          'count': 0}
        },
        {$replaceRoot: { newRoot: '$contact' }},
        {$limit: this._defaults.publishTotal}).cursor({})
        .exec(next);
    },
    (next) => {
      this.storage.models.Contact.aggregate({$match: {
        _id: { $lte: crypto.randomBytes(20).toString('hex'), $nin: excluded },
        reputation: { $lte: this._defaults.publishBenchThreshold },
        spaceAvailable: true}
      },
      {$group:{
          _id: '$address',
          count: { $sum: 1 },
          contact: { '$first': '$$ROOT' }}
      },
      {$sort:{
          count: -1,
          _id: -1 }
      },
      {$project: {
          '_id': 0,
          'count': 0}
      },
      {$replaceRoot: { newRoot: '$contact' }},
      {$limit: this._defaults.publishTotal}).cursor({})
      .exec(next);
    }
  ], (err, results) => {
    if (err) {
      return callback(err);
    }
    const combined = results[0].concat(results[1]);
    callback(null, combined);
  });
};

FramesRouter.prototype._publishContract = function (nodes, contract, audit, callback) {
  const hash = contract.get('data_hash');

  this.contracts.load(hash, (err, item) => {
    if (err) {
      item = new storj.StorageItem({ hash: hash });
    }

    this.network.publishContract(nodes, contract, (err, data) => {
      if (err) {
        return callback(err);
      }

      const farmerContact = storj.Contact(data.contact);
      const farmerContract = storj.Contract(data.contract);

      item.addContract(farmerContact, farmerContract);
      item.addAuditRecords(farmerContact, audit);

      this.contracts.save(item, (err) => {
        if (err) {
          return callback(new errors.InternalError(err.message));
        }

        callback(null, farmerContact, farmerContract, data.token);
      });
    });
  });
};

/**
 * Negotiates a storage contract and adds the shard to the frame
 * @param {http.IncomingMessage} req
 * @param {http.ServerResponse} res
 * @param {Function} next
 */
FramesRouter.prototype.addShardToFrame = function (req, res, next) {

  /* jshint maxstatements: 25 */
  const self = this;
  const Frame = this.storage.models.Frame;
  const Pointer = this.storage.models.Pointer;

  const rates = self.config.application.freeTier.up;
  if (req.user.isUploadRateLimited(rates.hourlyBytes,
    rates.dailyBytes,
    rates.monthlyBytes)) {
    log.warn('addShardToFrame: Transfer rate limited, user: %s', req.user.email);
    analytics.track(req.headers.dnt, {
      userId: req.user.uuid,
      event: 'User Upload Rate Limited',
      properties: {
        monthlyBytes: req.user.bytesUploaded.lastMonthBytes,
        dailyBytes: req.user.bytesUploaded.lastDayBytes,
        hourlyBytes: req.user.bytesUploaded.lastHourBytes
      }
    });
    return next(new errors.TransferRateError(
      'Could not add shard to frame, transfer rate limit reached.'
    ));
  }

  if (req.body.size > MAX_SHARD_SIZE) {
    return next(new errors.BadRequestError('Maximum shard size ' +
      MAX_SHARD_SIZE + ' exceeded'));
  }

  if (Array.isArray(req.body.exclude) &&
    req.body.exclude.length > constants.MAX_BLACKLIST) {
    return next(new errors.BadRequestError('Maximum blacklist length'));
  }

  let audit;
  let contr;

  try {
    audit = storj.AuditStream.fromRecords(
      req.body.challenges,
      req.body.tree
    );
  } catch (err) {
    return next(new errors.BadRequestError(err.message));
  }

  try {
    contr = new storj.Contract({
      data_size: req.body.size,
      data_hash: req.body.hash,
      store_begin: Date.now(),
      store_end: Date.now() + ms('365d'),
      audit_count: req.body.challenges.length
    });
  } catch (err) {
    return next(new errors.BadRequestError(err.message));
  }

  let bl = Array.isArray(req.body.exclude) ? req.body.exclude : [];
  let frame = null;
  let farmer = null;
  let contract = null;
  let token = null;

  async.series([
    function checkFrame(done) {
      Frame.findOne({
        _id: req.params.frame,
        user: req.user._id
      }, function (err, _frame) {
        if (err) {
          return done(new errors.InternalError(err.message));
        }

        if (!_frame) {
          done(new errors.NotFoundError('Frame not found'));
        } else {
          frame = _frame;
          done();
        }
      });
    },
    function getContract(done) {
      // First check that we don't already have cached offers for this
      // shard from a previous request that timed out with offers that
      // arrived late.

      self.storage.models.Mirror.find({
        shardHash: req.body.hash
      }).populate('contact').exec((err, mirrors) => {
        if (err) {
          log.error(err.message);
        }

        let mirror = null;
        if (mirrors && mirrors.length) {
          const filtered = mirrors.filter((m) => {
            if (!m.contact) {
              log.warn('Mirror %s is missing contact in database', m._id);
              return false;
            } else if (!m.isEstablished) {
              return true;
            }
            return false;
          });

          let blackListFiltered = filtered.filter((mirrorContact) =>
            !bl.includes(mirrorContact.contact.nodeID)
          );

          blackListFiltered.sort(utils.sortByReputation);

          mirror = blackListFiltered[0];
        }

        if (!mirror) {
          // If we don't have any cached offers go ahead and send out
          // a call into the network for more offers

          log.debug('Requesting contract for frame: %s, shard hash: %s and size: %s',
            req.params.frame, req.body.hash, req.body.size);

          // Check if SIP6 is activated, otherwise we'll continue to use the
          // existing implementation. Once this has fully been deployed, this
          // switch can be removed and SIP6 used exclusively.
          let getContractForShard = self._defaults.activateSIP6 ?
            self._getContractForShardSIP6.bind(self) :
            self._getContractForShard.bind(self);

          getContractForShard(contr, audit, bl, res, function (err, _contact, _contract, _token) {
            if (err) {
              log.warn('Could not get contract for frame: %s and ' +
                'shard hash: %s, reason: %s', req.params.frame,
                req.body.hash, err.message);
              done(new errors.ServiceUnavailableError(err.message));
            } else {
              farmer = _contact;
              contract = _contract;

              // Only set the token if SIP6 is activated, this value will be
              // undefined without it. Once SIP6 is fully activated, this check
              // can be removed.
              if (self._defaults.activateSIP6) {
                token = _token;
              }

              done();
            }
          });
        } else {

          token = mirror.token;

          self.contracts.load(req.body.hash, function (err, item) {
            if (err) {
              item = new storj.StorageItem({ hash: req.body.hash });
            }

            mirror.isEstablished = true;
            mirror.save();

            farmer = storj.Contact(mirror.contact);
            contract = storj.Contract(mirror.contract);

            item.addContract(farmer, contract);
            item.addAuditRecords(farmer, audit);

            self.contracts.save(item, function (err) {
              if (err) {
                return done(new errors.InternalError(err.message));
              }
              done();
            });
          });
        }
      });
    },
    function getToken(done) {
      if (self._defaults.activateSIP6) {
        // There is no need to get the token seperately with SIP6,
        // we can skip this step. Once SIP6 is fully activated, this
        // step can be completely removed.
        return done();
      }
      self.network.getConsignmentPointer(
        farmer, contract, audit,
        function (err, dcPointer) {
          if (err) {
            log.warn('Could not get consignment pointer for frame: %s, ' +
              'shard hash: %s, reason: %s', req.params.frame,
              req.body.hash, err.message);
            done(new errors.ServiceUnavailableError(err.message));
          } else {
            token = dcPointer.token;
            done();
          }
        });
    },
    function addPointerToFrame(done) {

      let pointerData = {
        index: req.body.index,
        hash: req.body.hash,
        size: req.body.size,
        tree: req.body.tree,
        parity: req.body.parity,
        challenges: req.body.challenges
      };

      Pointer.create(pointerData, function (err, pointer) {
        if (err) {
          return done(new errors.BadRequestError(err.message));
        }

        // We need to reload the frame to get the latest copy
        Frame.findOne({
          _id: frame._id
        }).populate('shards').exec(function (err, frame) {
          if (err) {
            return done(new errors.InternalError(err.message));
          }

          req.user.recordUploadBytes(pointer.size, (err) => {
            if (err) {
              log.warn(
                'addShardToFrame: unable to save upload bytes %s, ' +
                'user: %s, reason: %s', pointer.size, req.user.email,
                err.message
              );
            }
          });

          frame.addShard(pointer, (err) => {
            if (err) {
              return done(new errors.InternalError(err.message));
            }
            res.send({
              hash: req.body.hash,
              token: token,
              operation: 'PUSH',
              farmer: farmer
            });
          });
        });
      });
    }
  ], next);
};

/**
 * Destroys the file staging frame if it is not in use by a bucket entry
 * @param {http.IncomingMessage} req
 * @param {http.ServerResponse} res
 * @param {Function} next
 */
FramesRouter.prototype.destroyFrameById = function (req, res, next) {
  const BucketEntry = this.storage.models.BucketEntry;
  const Frame = this.storage.models.Frame;

  BucketEntry.findOne({
    user: req.user._id,
    frame: req.params.frame
  }, function (err, entry) {
    if (err) {
      return next(new errors.InternalError(err.message));
    }

    if (entry) {
      return next(new errors.BadRequestError(
        'Refusing to destroy frame that is referenced by a bucket entry'
      ));
    }

    Frame.findOne({
      user: req.user._id,
      _id: req.params.frame
    }, function (err, frame) {
      if (err) {
        return next(new errors.InternalError(err.message));
      }

      if (!frame) {
        return next(new errors.NotFoundError('Frame not found'));
      }

      frame.remove(function (err) {
        if (err) {
          return next(new errors.InternalError(err.message));
        }

        res.status(204).end();
      });
    });
  });
};

/**
 * Returns the caller's file staging frames
 * @param {http.IncomingMessage} req
 * @param {http.ServerResponse} res
 * @param {Function} next
 */
FramesRouter.prototype.getFrames = function (req, res, next) {
  const Frame = this.storage.models.Frame;

  Frame.find({ user: req.user._id }).limit(10).exec(function (err, frames) {
    if (err) {
      return next(new errors.InternalError(err.message));
    }

    res.send(frames.map(function (frame) {
      return frame.toObject();
    }));
  });
};

/**
 * Returns the file staging frame by it's ID
 * @param {http.IncomingMessage} req
 * @param {http.ServerResponse} res
 * @param {Function} next
 */
FramesRouter.prototype.getFrameById = function (req, res, next) {
  const Frame = this.storage.models.Frame;

  Frame.findOne({
    user: req.user._id,
    _id: req.params.frame
  }, function (err, frame) {
    if (err) {
      return next(new errors.InternalError(err.message));
    }

    if (!frame) {
      return next(new errors.NotFoundError('Frame not found'));
    }

    res.send(frame.toObject());
  });
};

<<<<<<< HEAD

=======
>>>>>>> 9c9970a1
function getStorageUsage(storage, user) {
  const Bucket = storage.models.Bucket;

  return new Promise((resolve, reject) => {
    var agg = Bucket.aggregate([
      {
        $match: {
          user: user
        }
      },
      {
        $lookup: {
          from: 'bucketentries',
          localField: '_id',
          foreignField: 'bucket',
          as: 'join1'
        }
      },
      {
        $unwind: {
          path: '$join1'
        }
      },
      {
        $lookup: {
          from: "frames",
          localField: "join1.frame",
          foreignField: "_id",
          as: "join2"
        }
      },
      {
        $unwind: {
          path: '$join2'
        }
      },
      {
        $project: {
          _id: '$join2._id',
          user: '$join2.user',
          size: '$join2.size'
        }
      },
      {
        $group: {
          _id: '$user',
          total: { $sum: '$size' }
        }
      }
    ]).cursor({ batchSize: 1000 }).exec();

    agg.next().then(data => {
      resolve(data);
    }).catch(err => {
      reject({ message: 'Error', reason: err });
    });
<<<<<<< HEAD


  });

}

=======
  });
}

function getStorageLimit(storage, user) {
  return new Promise((resolve, reject) => {

    storage.models.User.findOne({ _id: user }, function (err, _user) {
      if (err) {
        reject({ error: 'Internal error', statusCode: 500 });
      }
  
      if (!_user) {
        reject({ error: 'User not found', statusCode: 404 });
      }
  
      if (_user.maxSpaceBytes == 0) {
        _user.maxSpaceBytes = 1024 * 1024 * 1024;
      }
  
      resolve({ error: null, statusCode: 200, maxSpaceBytes: _user.maxSpaceBytes });
    })
  
  });
}

function userHasFreeSpaceLeft(storage, user) {
  return new Promise((resolve, reject) => {
    getStorageLimit(storage, user).then(limit => {
      const maxSpaceBytes = limit.maxSpaceBytes;
  
      getStorageUsage(storage, user).then(usage => {
        const usedSpaceBytes = usage ? usage.total : 0;
        resolve({ canUpload: usedSpaceBytes < maxSpaceBytes });
      }).catch(err => {
        resolve({ canUpload: false, error: err.message });
      });
  
    }).catch(err => {
      resolve({ canUpload: false, error: err.message });
    });
  });
}

FramesRouter.prototype.getStorageUsage = function (req, res, next) {
  getStorageUsage(this.storage, req.user._id)
  .then(usage => {
    if (!usage) {
      usage = { total: 0 };
    }
    res.status(200).send(usage);
  })
  .catch(err => {
    res.status(400).send({ message: 'Error' });
  });
}

FramesRouter.prototype.getStorageLimit = function (req, res, next) {
  getStorageLimit(this.storage, req.user._id).then(result => {
    res.status(result.statusCode).send({ maxSpaceBytes: result.maxSpaceBytes });
  }).catch(err => {
    res.status(result.statusCode).send({ error: err.error });
  });
};


>>>>>>> 9c9970a1
/**
 * Export definitions
 * @private
 */
FramesRouter.prototype._definitions = function () {
  /* jshint maxlen: 140 */
  return [
    ['POST', '/frames', this.getLimiter(limiter(1000)), this._verify, this.createFrame],
    ['PUT', '/frames/:frame', this.getLimiter(limiter(this._defaults.shardsPerMinute)), this._verify, this.addShardToFrame],
    ['DELETE', '/frames/:frame', this.getLimiter(limiter(1000)), this._verify, this.destroyFrameById],
    ['GET', '/frames', this.getLimiter(limiter(1000)), this._verify, this.getFrames],
    ['GET', '/frames/:frame', this.getLimiter(limiter(1000)), this._verify, this.getFrameById],
    ['GET', '/usage', this.getLimiter(limiter(1000)), this._verify, this.getStorageUsage],
    ['GET', '/limit', this.getLimiter(limiter(1000)), this._verify, this.getStorageLimit]
  ];
};

module.exports = FramesRouter;<|MERGE_RESOLUTION|>--- conflicted
+++ resolved
@@ -608,10 +608,6 @@
   });
 };
 
-<<<<<<< HEAD
-
-=======
->>>>>>> 9c9970a1
 function getStorageUsage(storage, user) {
   const Bucket = storage.models.Bucket;
 
@@ -668,14 +664,6 @@
     }).catch(err => {
       reject({ message: 'Error', reason: err });
     });
-<<<<<<< HEAD
-
-
-  });
-
-}
-
-=======
   });
 }
 
@@ -741,7 +729,6 @@
 };
 
 
->>>>>>> 9c9970a1
 /**
  * Export definitions
  * @private
