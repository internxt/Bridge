'use strict';

const async = require('async');
const storj = require('storj-lib');
const middleware = require('storj-service-middleware');
const crypto = require('crypto');
const authenticate = middleware.authenticate;
const errors = require('storj-service-error-types');
const Router = require('./index');
const inherits = require('util').inherits;
const ms = require('ms');
const log = require('../../logger');
const constants = require('../../constants');
const { MAX_SHARD_SIZE } = require('storj-service-storage-models').constants;
const analytics = require('storj-analytics');
const limiter = require('../limiter').DEFAULTS;
const utils = require('../../utils');

/**
 * Handles endpoints for all frame/file staging related operations
 * @constructor
 * @extends {Router}
 */
function FramesRouter(options) {
  if (!(this instanceof FramesRouter)) {
    return new FramesRouter(options);
  }

  Router.apply(this, arguments);
  this._defaults = options.config.application;
  this._verify = authenticate(this.storage);
  this.getLimiter = middleware.rateLimiter(options.redis);
}

inherits(FramesRouter, Router);

/**
 * Creates a file staging frame
 * @param {http.IncomingMessage} req
 * @param {http.ServerResponse} res
 * @param {Function} next
 */
FramesRouter.prototype.createFrame = function (req, res, next) {
  const Frame = this.storage.models.Frame;

  const rates = this.config.application.freeTier.up;
  if (req.user.isUploadRateLimited(rates.hourlyBytes,
    rates.dailyBytes,
    rates.monthlyBytes)) {
    log.warn('createFrame: Transfer rate limited, user: %s', req.user.email);
    analytics.track(req.headers.dnt, {
      userId: req.user.uuid,
      event: 'User Upload Rate Limited',
      properties: {
        monthlyBytes: req.user.bytesUploaded.lastMonthBytes,
        dailyBytes: req.user.bytesUploaded.lastDayBytes,
        hourlyBytes: req.user.bytesUploaded.lastHourBytes
      }
    });
    return next(new errors.TransferRateError(
      'Could not create frame, transfer rate limit reached.'
    ));
  }

  analytics.track(req.headers.dnt, {
    userId: req.user.uuid,
    event: 'Frame Created'
  });

  Frame.create(req.user, function (err, frame) {
    if (err) {
      return next(new errors.InternalError(err.message));
    }

    res.send(frame.toObject());
  });
};


/**
 * Negotiates a contract and updates persistence for the given contract data
 * @private
 * @param {storj.Contract} contract - The contract object to publish
 * @param {storj.AuditStream} audit - The audit object to add to persistence
 * @param {Array} blacklist - Do not accept offers from these nodeIDs
 * @param {Object} res - The associated response
 * @param {Function} callback - Called with error or (farmer, contract)
 */
FramesRouter.prototype._getContractForShard = function (contr, audit, bl, res, done) {
  const self = this;
  const hash = contr.get('data_hash');

  self.contracts.load(hash, function (err, item) {
    if (err) {
      item = new storj.StorageItem({ hash: hash });
    }

    self.network.getStorageOffer(contr, bl, function (err, farmer, contract) {
      if (err) {
        return done(err);
      }

      // NB: This can happen even if the client times out and the contract
      // would be added to the item even though the client never had a chance
      // to upload the data to the farmer
      if (res.socket.destroyed) {
        return;
      }

      item.addContract(farmer, contract);
      item.addAuditRecords(farmer, audit);
      item.addMetaData(farmer, { downloadCount: 0 });

      self.contracts.save(item, function (err) {
        if (err) {
          return done(new errors.InternalError(err.message));
        }

        done(null, farmer, contract);
      });
    });
  });
};

/**
 * Negotiates a contract and updates persistence for the given contract data
 * @private
 * @param {storj.Contract} contract - The contract object to publish
 * @param {storj.AuditStream} audit - The audit object to add to persistence
 * @param {Array} blacklist - Do not accept offers from these nodeIDs
 * @param {Object} res - The associated response
 * @param {Function} callback - Called with error or (farmer, contract)
 */
FramesRouter.prototype._getContractForShardSIP6 = function (contr, audit, bl, res, done) {
  this._selectFarmers(bl, (err, farmers) => {
    if (err) {
      return done(new errors.InternalError(err.message));
    }

    if (!farmers || !farmers.length) {
      return done(new errors.InternalError('Could not locate farmers'));
    }

    this._publishContract(farmers, contr, audit, (err, farmerContact, farmerContract, token) => {
      if (err) {
        return done(new errors.InternalError(err.message));
      }

      done(null, farmerContact, farmerContract, token);
    });
  });
};

FramesRouter._sortByResponseTime = function (a, b) {
  const aTime = a.contact.responseTime || Infinity;
  const bTime = b.contact.responseTime || Infinity;
  return (aTime === bTime) ? 0 : (aTime > bTime) ? 1 : -1;
};

<<<<<<< HEAD
FramesRouter.prototype._selectFarmers = function (excluded, callback) {
=======
FramesRouter._sortByReputation = function(a, b) {
    const aVal = a.contact.reputation || Infinity;
    const bVal = b.contact.reputation || Infinity;
    return (aVal === bVal) ? 0 : (aVal > bVal) ? 1 : -1;
};

FramesRouter.prototype._selectFarmers = function(excluded, callback) {
>>>>>>> 9813c4db
  async.parallel([
    (next) => {
      this.storage.models.Contact.find({
        _id: { $lte: crypto.randomBytes(20).toString('hex'), $nin: excluded },
        reputation: { $gt: this._defaults.publishBenchThreshold },
        spaceAvailable: true
      }).sort({ _id: -1 })
        .limit(this._defaults.publishTotal)
        .exec(next);
    },
    (next) => {
      this.storage.models.Contact.find({
        _id: { $lte: crypto.randomBytes(20).toString('hex'), $nin: excluded },
        reputation: { $lte: this._defaults.publishBenchThreshold },
        spaceAvailable: true
      }).sort({ _id: -1 })
        .limit(this._defaults.publishBenchTotal)
        .exec(next);
    }
  ], (err, results) => {
    if (err) {
      return callback(err);
    }
    const combined = results[0].concat(results[1]);
    callback(null, combined);
  });
};

FramesRouter.prototype._publishContract = function (nodes, contract, audit, callback) {
  const hash = contract.get('data_hash');

  this.contracts.load(hash, (err, item) => {
    if (err) {
      item = new storj.StorageItem({ hash: hash });
    }

    this.network.publishContract(nodes, contract, (err, data) => {
      if (err) {
        return callback(err);
      }

      const farmerContact = storj.Contact(data.contact);
      const farmerContract = storj.Contract(data.contract);

      item.addContract(farmerContact, farmerContract);
      item.addAuditRecords(farmerContact, audit);

      this.contracts.save(item, (err) => {
        if (err) {
          return callback(new errors.InternalError(err.message));
        }

        callback(null, farmerContact, farmerContract, data.token);
      });
    });
  });
};

/**
 * Negotiates a storage contract and adds the shard to the frame
 * @param {http.IncomingMessage} req
 * @param {http.ServerResponse} res
 * @param {Function} next
 */
FramesRouter.prototype.addShardToFrame = function (req, res, next) {
  /* jshint maxstatements: 25 */
  const self = this;
  const Frame = this.storage.models.Frame;
  const Pointer = this.storage.models.Pointer;

  const rates = self.config.application.freeTier.up;
  if (req.user.isUploadRateLimited(rates.hourlyBytes,
    rates.dailyBytes,
    rates.monthlyBytes)) {
    log.warn('addShardToFrame: Transfer rate limited, user: %s', req.user.email);
    analytics.track(req.headers.dnt, {
      userId: req.user.uuid,
      event: 'User Upload Rate Limited',
      properties: {
        monthlyBytes: req.user.bytesUploaded.lastMonthBytes,
        dailyBytes: req.user.bytesUploaded.lastDayBytes,
        hourlyBytes: req.user.bytesUploaded.lastHourBytes
      }
    });
    return next(new errors.TransferRateError(
      'Could not add shard to frame, transfer rate limit reached.'
    ));
  }

  if (req.body.size > MAX_SHARD_SIZE) {
    return next(new errors.BadRequestError('Maximum shard size ' +
      MAX_SHARD_SIZE + ' exceeded'));
  }

  if (Array.isArray(req.body.exclude) &&
    req.body.exclude.length > constants.MAX_BLACKLIST) {
    return next(new errors.BadRequestError('Maximum blacklist length'));
  }

  let audit;
  let contr;

  try {
    audit = storj.AuditStream.fromRecords(
      req.body.challenges,
      req.body.tree
    );
  } catch (err) {
    return next(new errors.BadRequestError(err.message));
  }

  try {
    contr = new storj.Contract({
      data_size: req.body.size,
      data_hash: req.body.hash,
      store_begin: Date.now(),
      store_end: Date.now() + ms('365d'),
      audit_count: req.body.challenges.length
    });
  } catch (err) {
    return next(new errors.BadRequestError(err.message));
  }

  let bl = Array.isArray(req.body.exclude) ? req.body.exclude : [];
  let frame = null;
  let farmer = null;
  let contract = null;
  let token = null;

  async.series([
    function checkFrame(done) {
      Frame.findOne({
        _id: req.params.frame,
        user: req.user._id
      }, function (err, _frame) {
        if (err) {
          return done(new errors.InternalError(err.message));
        }

        if (!_frame) {
          done(new errors.NotFoundError('Frame not found'));
        } else {
          frame = _frame;
          done();
        }
      });
    },
    function getContract(done) {
      // First check that we don't already have cached offers for this
      // shard from a previous request that timed out with offers that
      // arrived late.

      self.storage.models.Mirror.find({
        shardHash: req.body.hash
      }).populate('contact').exec((err, mirrors) => {
        if (err) {
          log.error(err.message);
        }

        let mirror = null;
        if (mirrors && mirrors.length) {
          const filtered = mirrors.filter((m) => {
            if (!m.contact) {
              log.warn('Mirror %s is missing contact in database', m._id);
              return false;
            } else if (!m.isEstablished) {
              return true;
            }
            return false;
          });

          let blackListFiltered = filtered.filter((mirrorContact) =>
            !bl.includes(mirrorContact.contact.nodeID)
          );

          blackListFiltered.sort(utils.sortByReputation);

          mirror = blackListFiltered[0];
        }

        if (!mirror) {
          // If we don't have any cached offers go ahead and send out
          // a call into the network for more offers

          log.debug('Requesting contract for frame: %s, shard hash: %s and size: %s',
            req.params.frame, req.body.hash, req.body.size);

          // Check if SIP6 is activated, otherwise we'll continue to use the
          // existing implementation. Once this has fully been deployed, this
          // switch can be removed and SIP6 used exclusively.
          let getContractForShard = self._defaults.activateSIP6 ?
            self._getContractForShardSIP6.bind(self) :
            self._getContractForShard.bind(self);

          getContractForShard(contr, audit, bl, res, function (err, _contact, _contract, _token) {
            if (err) {
              log.warn('Could not get contract for frame: %s and ' +
                'shard hash: %s, reason: %s', req.params.frame,
                req.body.hash, err.message);
              done(new errors.ServiceUnavailableError(err.message));
            } else {
              farmer = _contact;
              contract = _contract;

              // Only set the token if SIP6 is activated, this value will be
              // undefined without it. Once SIP6 is fully activated, this check
              // can be removed.
              if (self._defaults.activateSIP6) {
                token = _token;
              }

              done();
            }
          });
        } else {

          token = mirror.token;

          self.contracts.load(req.body.hash, function (err, item) {
            if (err) {
              item = new storj.StorageItem({ hash: req.body.hash });
            }

            mirror.isEstablished = true;
            mirror.save();

            farmer = storj.Contact(mirror.contact);
            contract = storj.Contract(mirror.contract);

            item.addContract(farmer, contract);
            item.addAuditRecords(farmer, audit);

            self.contracts.save(item, function (err) {
              if (err) {
                return done(new errors.InternalError(err.message));
              }
              done();
            });
          });
        }
      });
    },
    function getToken(done) {
      if (self._defaults.activateSIP6) {
        // There is no need to get the token seperately with SIP6,
        // we can skip this step. Once SIP6 is fully activated, this
        // step can be completely removed.
        return done();
      }
      self.network.getConsignmentPointer(
        farmer, contract, audit,
        function (err, dcPointer) {
          if (err) {
            log.warn('Could not get consignment pointer for frame: %s, ' +
              'shard hash: %s, reason: %s', req.params.frame,
              req.body.hash, err.message);
            done(new errors.ServiceUnavailableError(err.message));
          } else {
            token = dcPointer.token;
            done();
          }
        });
    },
    function addPointerToFrame(done) {

      let pointerData = {
        index: req.body.index,
        hash: req.body.hash,
        size: req.body.size,
        tree: req.body.tree,
        parity: req.body.parity,
        challenges: req.body.challenges
      };

      Pointer.create(pointerData, function (err, pointer) {
        if (err) {
          return done(new errors.BadRequestError(err.message));
        }

        // We need to reload the frame to get the latest copy
        Frame.findOne({
          _id: frame._id
        }).populate('shards').exec(function (err, frame) {
          if (err) {
            return done(new errors.InternalError(err.message));
          }

          req.user.recordUploadBytes(pointer.size, (err) => {
            if (err) {
              log.warn(
                'addShardToFrame: unable to save upload bytes %s, ' +
                'user: %s, reason: %s', pointer.size, req.user.email,
                err.message
              );
            }
          });

          frame.addShard(pointer, (err) => {
            if (err) {
              return done(new errors.InternalError(err.message));
            }
            res.send({
              hash: req.body.hash,
              token: token,
              operation: 'PUSH',
              farmer: farmer
            });
          });
        });
      });
    }
  ], next);
};

/**
 * Destroys the file staging frame if it is not in use by a bucket entry
 * @param {http.IncomingMessage} req
 * @param {http.ServerResponse} res
 * @param {Function} next
 */
FramesRouter.prototype.destroyFrameById = function (req, res, next) {
  const BucketEntry = this.storage.models.BucketEntry;
  const Frame = this.storage.models.Frame;

  BucketEntry.findOne({
    user: req.user._id,
    frame: req.params.frame
  }, function (err, entry) {
    if (err) {
      return next(new errors.InternalError(err.message));
    }

    if (entry) {
      return next(new errors.BadRequestError(
        'Refusing to destroy frame that is referenced by a bucket entry'
      ));
    }

    Frame.findOne({
      user: req.user._id,
      _id: req.params.frame
    }, function (err, frame) {
      if (err) {
        return next(new errors.InternalError(err.message));
      }

      if (!frame) {
        return next(new errors.NotFoundError('Frame not found'));
      }

      frame.remove(function (err) {
        if (err) {
          return next(new errors.InternalError(err.message));
        }

        res.status(204).end();
      });
    });
  });
};

/**
 * Returns the caller's file staging frames
 * @param {http.IncomingMessage} req
 * @param {http.ServerResponse} res
 * @param {Function} next
 */
FramesRouter.prototype.getFrames = function (req, res, next) {
  const Frame = this.storage.models.Frame;

  Frame.find({ user: req.user._id }).limit(10).exec(function (err, frames) {
    if (err) {
      return next(new errors.InternalError(err.message));
    }

    res.send(frames.map(function (frame) {
      return frame.toObject();
    }));
  });
};

/**
 * Returns the file staging frame by it's ID
 * @param {http.IncomingMessage} req
 * @param {http.ServerResponse} res
 * @param {Function} next
 */
FramesRouter.prototype.getFrameById = function (req, res, next) {
  const Frame = this.storage.models.Frame;

  Frame.findOne({
    user: req.user._id,
    _id: req.params.frame
  }, function (err, frame) {
    if (err) {
      return next(new errors.InternalError(err.message));
    }

    if (!frame) {
      return next(new errors.NotFoundError('Frame not found'));
    }

    res.send(frame.toObject());
  });
};

/**
 * Export definitions
 * @private
 */
FramesRouter.prototype._definitions = function () {
  /* jshint maxlen: 140 */
  return [
    ['POST', '/frames', this.getLimiter(limiter(1000)), this._verify, this.createFrame],
    ['PUT', '/frames/:frame', this.getLimiter(limiter(this._defaults.shardsPerMinute)), this._verify, this.addShardToFrame],
    ['DELETE', '/frames/:frame', this.getLimiter(limiter(1000)), this._verify, this.destroyFrameById],
    ['GET', '/frames', this.getLimiter(limiter(1000)), this._verify, this.getFrames],
    ['GET', '/frames/:frame', this.getLimiter(limiter(1000)), this._verify, this.getFrameById]
  ];
};

module.exports = FramesRouter;<|MERGE_RESOLUTION|>--- conflicted
+++ resolved
@@ -157,9 +157,6 @@
   return (aTime === bTime) ? 0 : (aTime > bTime) ? 1 : -1;
 };
 
-<<<<<<< HEAD
-FramesRouter.prototype._selectFarmers = function (excluded, callback) {
-=======
 FramesRouter._sortByReputation = function(a, b) {
     const aVal = a.contact.reputation || Infinity;
     const bVal = b.contact.reputation || Infinity;
@@ -167,7 +164,6 @@
 };
 
 FramesRouter.prototype._selectFarmers = function(excluded, callback) {
->>>>>>> 9813c4db
   async.parallel([
     (next) => {
       this.storage.models.Contact.find({
