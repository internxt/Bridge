'use strict';

const assert = require('assert');
const Config = require('../../config');
const Storage = require('storj-service-storage-models');
const Mailer = require('storj-service-mailer');

/**
 * Abstract representation of a route series
 * @constructor
<<<<<<< HEAD
 * @param options {Object}:
 *  + config {Config}
 *  + storage {Storage}
 *  + network {storj.RenterInterface}
 *  + mailer {Mailer}
 */
function Router(options) {
  const config = options.config;
  const storage = options.storage;
  const network = options.network;
  const mailer = options.mailer;

=======
 * @param {Object} options
 * @param {Config} options.config
 * @param {complex.Client} options.network
 * @param {Storage} options.storage
 * @param {Mailer} options.mailer
 */
function Router(options) {
>>>>>>> 497a33f9
  if (!(this instanceof Router)) {
    return new Router(options);
  }

  assert(options.config instanceof Config, 'Invalid config supplied');
  assert(options.storage instanceof Storage, 'Invalid storage supplied');
  assert(options.mailer instanceof Mailer, 'Invalid mailer supplied');

  this.config = options.config;
  this.network = options.network;
  this.storage = options.storage;
  this.mailer = options.mailer;
  this.contracts = options.contracts;
}

/**
 * Returns the result of the private _definitions method
 * @returns {Array}
 */
Router.prototype.getEndpointDefinitions = function() {
  var self = this;

  return this._definitions().map(function(def) {
    return def.map(function(val) {
      if (typeof val === 'function') {
        return val.bind(self);
      } else {
        return val;
      }
    });
  });
};

module.exports = Router;<|MERGE_RESOLUTION|>--- conflicted
+++ resolved
@@ -8,20 +8,6 @@
 /**
  * Abstract representation of a route series
  * @constructor
-<<<<<<< HEAD
- * @param options {Object}:
- *  + config {Config}
- *  + storage {Storage}
- *  + network {storj.RenterInterface}
- *  + mailer {Mailer}
- */
-function Router(options) {
-  const config = options.config;
-  const storage = options.storage;
-  const network = options.network;
-  const mailer = options.mailer;
-
-=======
  * @param {Object} options
  * @param {Config} options.config
  * @param {complex.Client} options.network
@@ -29,7 +15,6 @@
  * @param {Mailer} options.mailer
  */
 function Router(options) {
->>>>>>> 497a33f9
   if (!(this instanceof Router)) {
     return new Router(options);
   }
