--- conflicted
+++ resolved
@@ -259,7 +259,6 @@
 
                 this.analytics.track({
                     event: 'subscription-deleted',
-<<<<<<< HEAD
                     userId: user.uuid
                 });
 
@@ -268,19 +267,6 @@
         });
     });
 };
-=======
-                    userId: user.uuid,
-                    properties: {
-                        email: email
-                    }
-                });
-
-                return res.status(200).send();
-            })
-        })
-    })
-}
->>>>>>> 9c086c46
 
 StripeRouter.prototype._webhookTeamCheckoutSessionCompleted = async function (data, res, next) {
     const stripe = require('stripe')(data.livemode ? this.config.stripe.SK_LIVE : this.config.stripe.SK_TEST);
@@ -368,13 +354,6 @@
 };
 
 StripeRouter.prototype.parseWebhook = function (req, res, next) {
-<<<<<<< HEAD
-=======
-    /**
-     * Go to stripe dashboard and enable webhook checkout.session.completed
-     * to this endpoint
-     */
->>>>>>> 9c086c46
     const isLiveMode = !!req.body.livemode;
     const stripe = require('stripe')(isLiveMode ? this.config.stripe.SK_LIVE : this.config.stripe.SK_TEST);
 
@@ -385,11 +364,6 @@
         webhookObject = stripe.webhooks.constructEvent(req.rawbody, signature, isLiveMode ? this.config.stripe.SIG : this.config.stripe.SIG_TEST);
         log.info('[%s] Signed webhook from stripe recived: %s', isLiveMode ? 'LIVE' : 'TEST', webhookObject.type);
     } catch (err) {
-<<<<<<< HEAD
-=======
-        console.log(err);
-        console.log(isLiveMode ? this.config.stripe.SIG : this.config.stripe.SIG_TEST);
->>>>>>> 9c086c46
         log.warn('[%s] Webhook vulnerability issue: Someone tried to mock on us', isLiveMode ? 'LIVE' : 'TEST');
         return res.status(500).send({ error: 'Security Error, invalid webhook source' });
     }
