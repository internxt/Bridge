--- conflicted
+++ resolved
@@ -5,6 +5,7 @@
 const mongoose = require('mongoose');
 const SchemaOptions = require('../options');
 const Integer = require('mongoose-int32');
+const Credit = require('./credit');
 const Debit = require('./debit');
 
 /**
@@ -47,13 +48,10 @@
   credits: [{
     type: mongoose.Schema.ObjectId,
     ref: 'Credit'
-<<<<<<< HEAD
-=======
   }],
   debits: [{
     type: mongoose.Schema.ObjectId,
     ref: 'Debit'
->>>>>>> 21652e46
   }]
 });
 
