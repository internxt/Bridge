--- conflicted
+++ resolved
@@ -92,10 +92,7 @@
     PublicKey: require('./models/pubkey'),
     User: require('./models/user'),
     Credit: require('./models/credit'),
-<<<<<<< HEAD
-=======
     Debit: require('./models/debit'),
->>>>>>> 21652e46
     UserNonce: require('./models/usernonce'),
     Token: require('./models/token'),
     Contact: require('./models/contact'),
