{
  "name": "storj-bridge",
  "version": "4.3.2",
  "description": "Access the Storj network using a simple REST API.",
  "main": "index.js",
  "directories": {
    "doc": "doc",
    "test": "test"
  },
  "bin": {
    "storj-bridge": "bin/storj-bridge.js",
    "storj-monitor": "bin/storj-monitor.js"
  },
  "scripts": {
    "testsuite": "STORJ_ALLOW_LOOPBACK=1 NODE_ENV=test _mocha --recursive test/**",
    "coverage": "STORJ_ALLOW_LOOPBACK=1 NODE_ENV=test ./node_modules/.bin/istanbul cover ./node_modules/.bin/_mocha -- --recursive",
    "linter": "./node_modules/.bin/jshint --config .jshintrc ./index.js ./lib ./test",
    "test": "npm run testsuite && npm run linter",
    "develop": "STORJ_ALLOW_LOOPBACK=1 NODE_ENV=develop node script/develop.js start",
    "make-docs": "./node_modules/.bin/jsdoc index.js lib -r -R README.md -u ./doc -c .jsdoc.json --verbose -d ./jsdoc",
    "publish-docs": "gh-pages -d jsdoc --repo git@github.com:Storj/bridge.git",
    "payout-report": "node script/payouts.js"
  },
  "repository": {
    "type": "git",
    "url": "git+https://github.com/Storj/bridge.git"
  },
  "keywords": [
    "storj",
    "bridge"
  ],
  "author": {
    "name": "Gordon Hall",
    "email": "gordon@storj.io"
  },
  "license": "AGPL-3.0",
  "bugs": {
    "url": "https://github.com/Storj/bridge/issues"
  },
  "homepage": "https://github.com/Storj/bridge#readme",
  "devDependencies": {
    "chai": "^3.4.1",
    "coveralls": "^2.11.6",
    "ink-docstrap": "boshevski/docstrap",
    "istanbul": "^0.4.1",
    "jsdoc": "^3.4.0",
    "jshint": "2.8.0",
    "memdown": "^1.1.2",
    "mocha": "^2.3.4",
    "node-mocks-http": "^1.5.4",
    "noisegen": "^1.0.0",
    "proxyquire": "^1.7.10",
    "rimraf": "^2.5.3",
    "sinon": "^1.17.2"
  },
  "dependencies": {
    "async": "^2.1.4",
    "commander": "^2.9.0",
    "cors": "^2.7.1",
    "csv-write-stream": "^2.0.0",
    "elliptic": "^6.0.2",
    "express": "^4.13.3",
    "handlebars": "^4.0.5",
    "hat": "0.0.3",
    "kad-logger-json": "^0.1.2",
    "knuth-shuffle": "^1.0.1",
    "merge": "^1.2.0",
    "mime-db": "^1.22.0",
    "ms": "^0.7.1",
    "nodemailer": "^2.0.0",
    "rc": "^1.1.6",
    "readable-stream": "^2.0.5",
    "storj-complex": "^4.0.0",
<<<<<<< HEAD
    "storj-lib": "^6.0.9",
=======
    "storj-lib": "^6.0.12",
>>>>>>> 3803841a
    "storj-mongodb-adapter": "^6.0.0",
    "storj-service-error-types": "^1.1.0",
    "storj-service-mailer": "^1.0.0",
    "storj-service-middleware": "^1.2.1",
<<<<<<< HEAD
    "storj-service-storage-models": "^7.0.1",
=======
    "storj-service-storage-models": "^7.0.0",
>>>>>>> 3803841a
    "through": "^2.3.8"
  }
}<|MERGE_RESOLUTION|>--- conflicted
+++ resolved
@@ -71,20 +71,12 @@
     "rc": "^1.1.6",
     "readable-stream": "^2.0.5",
     "storj-complex": "^4.0.0",
-<<<<<<< HEAD
-    "storj-lib": "^6.0.9",
-=======
     "storj-lib": "^6.0.12",
->>>>>>> 3803841a
     "storj-mongodb-adapter": "^6.0.0",
     "storj-service-error-types": "^1.1.0",
     "storj-service-mailer": "^1.0.0",
     "storj-service-middleware": "^1.2.1",
-<<<<<<< HEAD
     "storj-service-storage-models": "^7.0.1",
-=======
-    "storj-service-storage-models": "^7.0.0",
->>>>>>> 3803841a
     "through": "^2.3.8"
   }
 }